import sys
import numpy as np
import scipy as sp
import re
from copy import deepcopy
from pprint import pprint
from timeit import default_timer as timer
from enum import Enum

from qiskit import Aer
from qiskit.aqua import QuantumInstance
from qiskit.aqua.operators import Z2Symmetries
from qiskit.aqua.algorithms.minimum_eigen_solvers import VQE
from qiskit.aqua.algorithms import ExactEigensolver
from qiskit.aqua.components.optimizers import SLSQP, L_BFGS_B, COBYLA, SPSA
from qiskit.chemistry.core import Hamiltonian, TransformationType, QubitMappingType
from qiskit.chemistry.drivers import PySCFDriver, GaussianDriver, UnitsType, HFMethodType
from qiskit.chemistry.components.variational_forms import UCCSD 
from qiskit.chemistry.components.initial_states import HartreeFock

class DriverType(Enum):
    """ DriverType Enum """
    PYSCF = 'PySCF'
    GAUSSIAN = 'Gaussian'

class VQEWrapper():
    
    def __init__(self):
        # These things need to be set before running
        self.molecule_string = None
        # You can make a pretty educated guess for these two
        self.spin = None
        self.charge = None

        self.qmolecule = None

        self.length_unit = UnitsType.ANGSTROM
        #Basis has to be in a format accepted by Gaussian (sto-3g, 6-31g)
        self.basis = 'sto-3g'
        self.hf_method = HFMethodType.UHF

        self.chem_driver = DriverType.GAUSSIAN
        self.driver = None
        self.core = None

        self.transformation = TransformationType.FULL
        self.qubit_mapping = QubitMappingType.JORDAN_WIGNER
        self.two_qubit_reduction = False
        self.freeze_core = True
        self.orbital_reduction = []

        self.qubit_op = None
        self.aux_ops = None
        self.initial_point = None

        self.optimizer = SLSQP(maxiter=5000)
<<<<<<< HEAD
=======
        self.ansatz = 'UCCSD'
        self.excitation_type = 'sd'
        self.num_time_slices = 1
        self.shallow_circuit_concat = False
        
        # Choose the backend (use Aer instead of BasicAer) 
        self.backend = Aer.get_backend('statevector_simulator') 
        self.quantum_instance = QuantumInstance(backend=self.backend)
>>>>>>> e91cfe84

        self.vqe_algo = None

        self.var_form = None
        self.vqe_callback = None
        self.vqe_time = None

        #Choose the backend (use Aer instead of BasicAer) 
        self.simulator = 'statevector_simulator'
        self.backend_options = {}


    def init_backend(self):
        self.backend = Aer.get_backend(self.simulator) 
        self.quantum_instance = QuantumInstance(backend=self.backend,
                                                backend_options = self.backend_options)

    def opt_str(self):
        match = re.search(r'optimizers.[A-z]+.(.+) object', str(self.optimizer))
        opt_str = match.group(1)
        return opt_str

    def gaussian_config(self):
        #Format properties to a string fitting the gaussian input format
        gaussian_config = f'# {self.hf_method.value}/{self.basis} scf(conventional)\n\nMolecule\n\n{self.charge} {self.spin+1}\n'
        gaussian_config = gaussian_config + self.molecule_string.replace('; ','\n') + '\n\n'
        return gaussian_config

    def initiate(self):
<<<<<<< HEAD
        if self.chem_driver.value == 'PySCF':
            self.driver = PySCFDriver(atom=self.molecule_string, 
                                      unit=self.length_unit, 
                                      charge=self.charge,
                                      spin=self.spin,
                                      hf_method=self.hf_method,
                                      basis=self.basis)

        elif self.chem_driver.value == 'Gaussian':
            self.driver = GaussianDriver(config=self.gaussian_config())
=======
        #print("Setting up system:")
        #print(f"  Molecule: {self.molecule_string}")
        #print(f"  Charge: {self.charge}")
        #print(f"  Spin: {self.spin}")

        self.init_driver()
        self.init_core()
        self.init_ops()
        self.init_init_state()
        self.init_var_form()
        self.init_vqe()

    def init_driver(self):
        self.driver = PySCFDriver(atom=self.molecule_string, 
                                  unit=self.length_unit, 
                                  charge=self.charge,
                                  spin=self.spin,
                                  hf_method=self.hf_method,
                                  basis=self.basis)
>>>>>>> e91cfe84

        self.qmolecule = self.driver.run()
        

    def init_core(self):
        self.core = Hamiltonian(transformation=self.transformation, 
                                qubit_mapping=self.qubit_mapping, 
                                two_qubit_reduction=self.two_qubit_reduction, 
                                freeze_core=self.freeze_core, 
                                orbital_reduction=self.orbital_reduction)

    def init_ops(self):
        self.qubit_op, self.aux_ops = self.core.run(self.qmolecule)

<<<<<<< HEAD
        #Initial state
=======

    def init_init_state(self):
>>>>>>> e91cfe84
        self.init_state = HartreeFock(num_orbitals=self.core._molecule_info['num_orbitals'], 
                                      qubit_mapping=self.core._qubit_mapping,
                                      two_qubit_reduction=self.core._two_qubit_reduction, 
                                      num_particles=self.core._molecule_info['num_particles'])

<<<<<<< HEAD
        #UCCSD Ansatz
        self.var_form = UCCSD(num_orbitals=self.core._molecule_info['num_orbitals'], 
                              num_particles=self.core._molecule_info['num_particles'], 
                              initial_state=self.init_state, 
                              qubit_mapping=self.core._qubit_mapping, 
                              two_qubit_reduction=self.core._two_qubit_reduction, 
                              num_time_slices=1, 
                              shallow_circuit_concat=False)
        
        self.init_vqe()
=======
>>>>>>> e91cfe84

    #Set up VQE
    def init_vqe(self):
        self.vqe_algo = VQE(self.qubit_op, 
                            self.var_form, 
                            self.optimizer, 
                            initial_point=self.initial_point, 
                            callback=self.vqe_callback)


    def init_var_form(self):
        if self.ansatz.upper() == 'UCCSD':
            # UCCSD Ansatz
            self.var_form = UCCSD(num_orbitals=self.core._molecule_info['num_orbitals'], 
                                  num_particles=self.core._molecule_info['num_particles'], 
                                  initial_state=self.init_state, 
                                  qubit_mapping=self.core._qubit_mapping, 
                                  two_qubit_reduction=self.core._two_qubit_reduction, 
                                  num_time_slices=self.num_time_slices, 
                                  excitation_type=self.excitation_type,
                                  shallow_circuit_concat=self.shallow_circuit_concat)
        else:
            if self.var_form is None:
                raise ValueError('No variational form specified!')
                
    def print_config(self):
        print(f'\n\n=== MOLECULAR INFORMATION ===')
        print(f'*  Molecule string: {self.molecule_string}')
        print(f'*  Charge: {self.charge}')
        print(f'*  Spin (2S): {self.spin}')
        print(f'*  Basis set: {self.basis}')
        print(f'*  Num orbitals: {self.qmolecule.num_orbitals}')
        print(f'*  Lenght Unit: {self.length_unit}')
        print(f'*  HF method: {self.hf_method}')
        
        print(f'\n\n=== HAMILTONIAN INFORMATION ===')
        print(f'*  Transformation type: {self.transformation}')
        print(f'*  Qubit mapping: {self.qubit_mapping}')
 #                          qubit_mapping=self.qubit_mapping, 
 #                          two_qubit_reduction=self.two_qubit_reduction, 
 #                          freeze_core=self.freeze_core, 
 #                          orbital_reduction=self.orbital_reduction}')

    def run_vqe(self):
        #Run the algorithm
        vqe_start = timer()
        self.vqe_result = self.vqe_algo.run(self.quantum_instance)
        self.vqe_time = timer() - vqe_start

        #Get the results
        result = self.core.process_algorithm_result(self.vqe_result) 

        return result<|MERGE_RESOLUTION|>--- conflicted
+++ resolved
@@ -54,8 +54,7 @@
         self.initial_point = None
 
         self.optimizer = SLSQP(maxiter=5000)
-<<<<<<< HEAD
-=======
+
         self.ansatz = 'UCCSD'
         self.excitation_type = 'sd'
         self.num_time_slices = 1
@@ -64,7 +63,6 @@
         # Choose the backend (use Aer instead of BasicAer) 
         self.backend = Aer.get_backend('statevector_simulator') 
         self.quantum_instance = QuantumInstance(backend=self.backend)
->>>>>>> e91cfe84
 
         self.vqe_algo = None
 
@@ -94,7 +92,15 @@
         return gaussian_config
 
     def initiate(self):
-<<<<<<< HEAD
+
+        self.init_driver()
+        self.init_core()
+        self.init_ops()
+        self.init_init_state()
+        self.init_var_form()
+        self.init_vqe()
+
+    def init_driver(self):
         if self.chem_driver.value == 'PySCF':
             self.driver = PySCFDriver(atom=self.molecule_string, 
                                       unit=self.length_unit, 
@@ -105,27 +111,6 @@
 
         elif self.chem_driver.value == 'Gaussian':
             self.driver = GaussianDriver(config=self.gaussian_config())
-=======
-        #print("Setting up system:")
-        #print(f"  Molecule: {self.molecule_string}")
-        #print(f"  Charge: {self.charge}")
-        #print(f"  Spin: {self.spin}")
-
-        self.init_driver()
-        self.init_core()
-        self.init_ops()
-        self.init_init_state()
-        self.init_var_form()
-        self.init_vqe()
-
-    def init_driver(self):
-        self.driver = PySCFDriver(atom=self.molecule_string, 
-                                  unit=self.length_unit, 
-                                  charge=self.charge,
-                                  spin=self.spin,
-                                  hf_method=self.hf_method,
-                                  basis=self.basis)
->>>>>>> e91cfe84
 
         self.qmolecule = self.driver.run()
         
@@ -140,30 +125,14 @@
     def init_ops(self):
         self.qubit_op, self.aux_ops = self.core.run(self.qmolecule)
 
-<<<<<<< HEAD
         #Initial state
-=======
 
     def init_init_state(self):
->>>>>>> e91cfe84
         self.init_state = HartreeFock(num_orbitals=self.core._molecule_info['num_orbitals'], 
                                       qubit_mapping=self.core._qubit_mapping,
                                       two_qubit_reduction=self.core._two_qubit_reduction, 
                                       num_particles=self.core._molecule_info['num_particles'])
 
-<<<<<<< HEAD
-        #UCCSD Ansatz
-        self.var_form = UCCSD(num_orbitals=self.core._molecule_info['num_orbitals'], 
-                              num_particles=self.core._molecule_info['num_particles'], 
-                              initial_state=self.init_state, 
-                              qubit_mapping=self.core._qubit_mapping, 
-                              two_qubit_reduction=self.core._two_qubit_reduction, 
-                              num_time_slices=1, 
-                              shallow_circuit_concat=False)
-        
-        self.init_vqe()
-=======
->>>>>>> e91cfe84
 
     #Set up VQE
     def init_vqe(self):
